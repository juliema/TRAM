<<<<<<< HEAD
sTRAM
====

simple Target Restricted Assembly Method
=======
##	sTRAM: Simple Target Restricted Assembly Method

sTRAM consists of two scripts:

1.	makelibrary.pl: this script takes a short-read archive and prepares it for sTRAMming.
2.	sTRAM.pl: this script runs the pipeline on a prepared short-read archive.

		sTRAM.pl -reads shortreadfile -target target.fasta [-ins_length int] [-exp_coverage int] [-iterations int] [-start_iteration int] [-log_file filename] [-use_ends] [-output filename]

		* -reads:     		short read archive (already run through makelibrary.pl).
		* -target:          fasta file with sequences of interest.
		* -output:	        optional: the prefix for the pipeline's output files (default name is the same as -reads).
		* -ins_length:	    optional: the size of the fragments used in the short-read library (default 300).
		* -exp_coverage:    optional: the expected coverage of the region for velvetg (default 30).
		* -iterations:      optional: the number of pipeline iterations (default 5).
		* -start_iteration: optional: if resuming from previous run, which iteration number to start from (default 0).
		* -log_file:        optional: a file to store output of the pipeline.
		* -use_ends:        optional: if this flag is present, use the first and last $ins_length of long contigs in the search.
>>>>>>> 842cc38d
<|MERGE_RESOLUTION|>--- conflicted
+++ resolved
@@ -1,9 +1,3 @@
-<<<<<<< HEAD
-sTRAM
-====
-
-simple Target Restricted Assembly Method
-=======
 ##	sTRAM: Simple Target Restricted Assembly Method
 
 sTRAM consists of two scripts:
@@ -21,5 +15,4 @@
 		* -iterations:      optional: the number of pipeline iterations (default 5).
 		* -start_iteration: optional: if resuming from previous run, which iteration number to start from (default 0).
 		* -log_file:        optional: a file to store output of the pipeline.
-		* -use_ends:        optional: if this flag is present, use the first and last $ins_length of long contigs in the search.
->>>>>>> 842cc38d
+		* -use_ends:        optional: if this flag is present, use the first and last $ins_length of long contigs in the search.