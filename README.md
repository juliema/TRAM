--- conflicted
+++ resolved
@@ -16,26 +16,11 @@
 
 You will need to have Python3 installed, as well as pip, a package manager for Python.
 
-<<<<<<< HEAD
-```
-git clone https://github.com/juliema/aTRAM.git
-cd path/to/cloned/atram
-virtualenv venv -p python3
-source venv/bin/activate
-pip install -r requirements.txt
-```
-
-You should see something like `(venv)` at the beginning of your command prompt after running the second line, indicating the environment is active. Once you have verified that the requirements installed with no errors, only the second line needs to be run before each aTRAM 2 session.
-
-If you choose not to use virtual environments, you will likely have to specify python3.
-
-=======
 Install the latest version from pypi:
 ```
 $ pip3 install --user --upgrade atram
 ```
 
->>>>>>> 1304b572
 You will need to install BLAST externally and have it in the path. You will also need one of the supported assembly modules. URLs are given below:
 
 - [BLAST](http://blast.ncbi.nlm.nih.gov/Blast.cgi?PAGE_TYPE=BlastDocs&DOC_TYPE=Download) - version 2.7.1
@@ -226,11 +211,7 @@
 
 # Example of running a shell loop
 
-<<<<<<< HEAD
-In many cases it is convenient to run aTRAM 2.0 as a loop, assembling a set of genes for a set of taxa. These can be set up in two parts, as shown below.  Note that aTRAM2.0 has built in functions supporting assembly of many genes against a library, as described just above.  
-=======
-In many cases it is convenient to run aTRAM 2.1 as a loop, assembling a set of genes for a set of taxa. These can be set up in two parts, as shown below.  Note that aTRAM2.0 has built in functions supporting assembly of many genes against a library, as described just above.
->>>>>>> 1304b572
+In many cases it is convenient to run aTRAM 2 as a loop, assembling a set of genes for a set of taxa. These can be set up in two parts, as shown below.  Note that aTRAM2 has built in functions supporting assembly of many genes against a library, as described just above.
 
 ```
 # Make aTRAM libraries
