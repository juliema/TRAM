--- conflicted
+++ resolved
@@ -46,29 +46,4 @@
 	return $bin;
 }
 
-<<<<<<< HEAD
-return 1;
-=======
-
-sub system_call {
-	my $self = shift;
-	my $cmd = shift;
-	my $log_fh = shift;
-
-	unless ($log_fh) {
-		$log_fh = &STDOUT;
-	}
-
-	print $log_fh ("\t$cmd\n");
-	my $exit_val = eval {
-		system ($cmd);
-	};
-
-	if ($exit_val != 0) {
-		print "System call \"$cmd\" exited with $exit_val\n";
-		exit;
-	}
-
-	return $exit_val;
-}
->>>>>>> 40bef6f8
+return 1;