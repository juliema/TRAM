--- conflicted
+++ resolved
@@ -7,10 +7,7 @@
 use FindBin;
 use lib "$FindBin::Bin/lib";
 use Subfunctions;
-<<<<<<< HEAD
 use Configuration;
-=======
->>>>>>> ba50cc48
 
 if (@ARGV == 0) {
     pod2usage(-verbose => 1);
