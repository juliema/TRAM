#!/usr/bin/env perl
use strict;
use Getopt::Long;
use Pod::Usage;
use File::Basename;
use File::Temp qw/ tempfile tempdir /;
use FindBin;
use lib "$FindBin::Bin/lib";
require Subfunctions;
use Module::Load;
require Sequenceretrieval;

load Assembler;
Assembler->parse_config();

my $debug = 0;

my $hit_matrix = {};

if (@ARGV == 0) {
    pod2usage(-verbose => 1);
}

my $runline = "running " . basename($0) . " " . join (" ", @ARGV) . "\n";

#required: input file names
my $short_read_archive = 0;
my $target_fasta = 0;

#optional parameters:
my $help = 0;
my $log_file = "";
my $output_file = "";
my $processes = 0;
my $fraclibs = 1;
my $intermediate = 0;
my $save_temp = 0;
my $complete = 0;
my $protflag = 0;
my $bitscore = 70;
my $contiglength = 100;
my $max_processes = 0;

#parameters with modifiable default values
my $ins_length = 300;
my $iterations = 5;
my $start_iter = 1;
my $exp_cov = 30;
my $evalue = 10e-10;
my $max_target_seqs = 100000000;
my $assembler = "Velvet";
my $kmer = 31;

GetOptions ('reads=s' => \$short_read_archive,
            'target=s' => \$target_fasta,
            'assembler=s' => \$assembler,
            'start_iteration=i' => \$start_iter,
            'iterations=i' => \$iterations,
			'fraction=f' => \$fraclibs,
            'log_file=s' => \$log_file,
            'output=s' => \$output_file,
            'protein' => \$protflag,
            'max_processes|processes=i' => \$max_processes,
            'tempfiles=s' => \$save_temp,
            'debug' => \$debug,
            'complete' => \$complete,
            'insert_length|ins_length=i' => \$ins_length,
            'exp_coverage|expected_coverage=i' => \$exp_cov,
            'kmer=i' => \$kmer,
            'bitscore=i' => \$bitscore,
            'evalue=f' => \$evalue,
            'length=i' => \$contiglength,
            'help|?' => \$help) or pod2usage(-msg => "GetOptions failed.", -exitval => 2);

if ($help) {
    pod2usage(-verbose => 1);
}

if ($debug) {
	set_debug(1);
}

unless($short_read_archive and $target_fasta) {
    pod2usage(-msg => "Must specify a short read archive (that has already been prepared with makelibrary.pl) and a target gene in fasta form.");
}

# check to make sure that the specified short read archive exists:
unless ((-e "$short_read_archive.0.1.fasta") && (-e "$short_read_archive.0.2.fasta")) {
	pod2usage(-msg => "Short read archive does not seem to be in the format made by makelibrary.pl. Did you specify the name correctly?");
}


if ($output_file eq "") {
    $output_file = $short_read_archive;
}
if ($log_file eq "") {
	$log_file = "$output_file.log";
}
if ($save_temp == 0) {
    $intermediate = $output_file;
} else {
    $intermediate = $save_temp;
}

my $log_fh;
open $log_fh, ">", $log_file or die "couldn't open $log_file\n";
set_log($log_fh);

print $runline;
print $log_fh $runline;

my $executing_path = dirname(__FILE__);
my $cmd;

# set up the number of partial libraries we'll be using.
my $numlibs = count_partial_libraries("$short_read_archive");
my $max_partial = $numlibs - 1;
$processes = int ($numlibs * $fraclibs);

# obviously we need to use at least one library.
if ($processes == 0) {
	$processes = 1;
}

unless ((-e "$short_read_archive.$max_partial.1.fasta") && (-e "$short_read_archive.$max_partial.2.fasta")) {
	pod2usage(-msg => "Short read archives were not prepared to handle $numlibs processes.");
}

print "Using $processes of $numlibs total partial libraries.\n";
print $log_fh "Using $processes of $numlibs total partial libraries.\n";

open CONTIGS_FH, ">", "$output_file.all.fasta";
truncate CONTIGS_FH, 0;
close CONTIGS_FH;

my $start_seq = "";
my $end_seq = "";
my @complete_contigs = ();

# process the target sequence file to look for the start seq and end seq.
my $search_fasta = $target_fasta;
my @target_seqs = ();

open SEARCH_FH, "<", $search_fasta;
my $name = "";
my $seq = "";
my $fullseq = "";
while (my $line=readline SEARCH_FH) {
	chomp $line;
	if ($line =~ />(.*)/) {
		if ($name ne "") {
			push @target_seqs, "$name,$seq";
		}
		$name = $1;
		$seq = "";
	} else {
		$seq .= $line;
		$fullseq .= $seq;
	}
}
push @target_seqs, "$name,$seq";

close SEARCH_FH;

my $protein = 0;
if ($protflag != 0) {
	$protein = 1;
} else {
	$protein = is_protein($fullseq);
}

my $len = 100;
if ($protein==1) {
	$len = 30;
}

# check first target seq, see if we need to make just the first bit separated for checking completeness.
my $firstseq = shift @target_seqs;
if ($firstseq =~ /(.*),(.{$len})(.*)/) {
	# split into two smaller seqs:
	$start_seq = "sTRAM_target_start";
	unshift @target_seqs, $firstseq;
	unshift @target_seqs, "$start_seq,$2";
} else {
	# it's short enough to just go as-is
	$firstseq =~ /(.*),/;
	$start_seq = $1;
	unshift @target_seqs, $firstseq;
}

# check last target seq, see if we need to make just the first bit separated for checking completeness.
my $lastseq = pop @target_seqs;
if ($lastseq =~ /(.*),(.*)(.{$len})/) {
	# split into two smaller seqs:
	$end_seq = "sTRAM_target_end";
	push @target_seqs, $lastseq;
	push @target_seqs, "$end_seq,$3";
} else {
	# it's short enough to just go as-is
	$lastseq =~ /(.*),/;
	$end_seq = $1;
	push @target_seqs, $lastseq;
}

# okay, let's re-assemble the file for the target fasta.
my ($TARGET_FH, $target_fasta) = tempfile(UNLINK => 1);
my @targets = ();
foreach my $line (@target_seqs) {
	$line =~ /(.*),(.*)/;
	print $TARGET_FH ">$1\n$2\n";
	push @targets, $1;
}

# make a database from the target so that we can compare contigs to the target.
my (undef, $targetdb) = tempfile(UNLINK => 1);
if ($protein == 1) {
	system_call ("makeblastdb -in $target_fasta -dbtype prot -out $targetdb.db -input_type fasta");
} else {
	system_call ("makeblastdb -in $target_fasta -dbtype nucl -out $targetdb.db -input_type fasta");
}

if ($start_iter > 1) {
	my $x = $start_iter-1;
	$search_fasta = "$intermediate.".($start_iter-1).".contigs.fasta";
}

# writing the header line for the results file
open RESULTS_FH, ">", "$output_file.results.txt";
print RESULTS_FH "contig\t" . join ("\t",@targets) . "\ttotal score\n";
close RESULTS_FH;

my $best_score = 0;

# STARTING ITERATIONS:
for (my $i=$start_iter; $i<=$iterations; $i++) {
	print ("iteration $i starting...\n");
	print $log_fh ("iteration $i starting...\n");

	my $sra = "$short_read_archive";
	my $current_partial_file = "$intermediate.blast.$i";
	my @partialfiles = ();
	my @pids = ();

	# we are multithreading:
	print "\tblasting short reads...\n";
	for (my $p=0; $p<$processes; $p++) {
		$sra = "$short_read_archive.$p";
		$current_partial_file = "$intermediate.blast.$i.$p";
		push @partialfiles, $current_partial_file;
		# 1. blast to find any short reads that match the target.
		if (($protein == 1) && ($i == 1)) {
			push @pids, fork_cmd ("tblastn -max_target_seqs $max_target_seqs -db $sra.db -query $search_fasta -outfmt '6 sseqid' -out $current_partial_file");
		} else {
			push @pids, fork_cmd ("blastn -task blastn -evalue $evalue -max_target_seqs $max_target_seqs -db $sra.db -query $search_fasta -outfmt '6 sseqid' -out $current_partial_file");
<<<<<<< HEAD
=======
		}
		if (($max_processes > 0) && (@pids >= ($max_processes - 1))) {
			# don't spawn off too many threads at once.
			wait_for_forks(\@pids);
>>>>>>> e0b07f8c
		}
	}
	wait_for_forks(\@pids);

	print "\tgetting paired ends...\n";
	for (my $p=0; $p<$processes; $p++) {
		$sra = "$short_read_archive.$p";
		$current_partial_file = "$intermediate.blast.$i.$p";
		# 2 and 3. find the paired end of all of the blast hits.
		push @pids, fork_pair_retrieval("$sra.#.fasta", "$current_partial_file", "$current_partial_file.fasta");
		if (($max_processes > 0) && (@pids >= ($max_processes - 1))) {
			# don't spawn off too many threads at once.
			wait_for_forks(\@pids);
		}
	}
	wait_for_forks(\@pids);

	# now we need to piece all of the partial files back together.
	my $fastafiles = join (" ", map {$_ . ".fasta"} @partialfiles);
	system_call ("cat $fastafiles > $intermediate.$i.blast.fasta");
	system_call ("rm $fastafiles");

	# remove intermediate blast results
	my $readfiles = join (" ", @partialfiles);
	system_call ("rm $readfiles");

	# SHUTDOWN CHECK: did we not find any reads? Go ahead and quit.
	if ((-s "$intermediate.$i.blast.fasta") == 0) {
		print "No similar reads were found.\n";
		last;
	}
	my $contigs_file = "";
	if ($save_temp) {
		$contigs_file = "$intermediate.$i.contigs.fasta";
	} else {
		(undef, $contigs_file) = tempfile(UNLINK => 1);
	}

	print "\tassembling pairs with $assembler...\n";
	# 4. assemble the reads...
	load "$assembler";

	my $assembly_params = { 'kmer' => $kmer,
							'tempdir' => "$intermediate.$assembler",
							'ins_length' => $ins_length,
							'exp_cov' => $exp_cov,
							'min_contig_len' => 200,
						  };

	if ($i > 1) {
		# for iterations after the first one, we can use previous contigs to seed the assembly.
		$assembly_params->{'longreads'} = $search_fasta;
	}

	my $assembled_contig_file = "$assembler"->assembler ("$intermediate.$i.blast.fasta", $assembly_params, $log_fh);
	"$assembler"->rename_contigs($assembled_contig_file, $contigs_file);


	# 5. now we filter out the contigs to look for just the best ones.
	print "\tfiltering contigs...\n";

	my $blast_file = "";
	if ($save_temp) {
		$blast_file = "$intermediate.$i.blast";
	} else {
		(undef, $blast_file) = tempfile(UNLINK => 1);
	}

	if ($protein == 1) {
		system_call ("blastx -db $targetdb.db -query $contigs_file -out $blast_file -outfmt '6 qseqid sseqid bitscore qstart qend sstart send qlen'");
	} else {
		system_call ("tblastx -db $targetdb.db -query $contigs_file -out $blast_file -outfmt '6 qseqid sseqid bitscore qstart qend sstart send qlen'");
	}

	# 6. we want to keep the contigs that have a bitscore higher than $bitscore.
	print "\tsaving best-scoring contigs...\n";
	my $raw_hit_matrix = {};
	make_hit_matrix ($blast_file, $raw_hit_matrix, $i);
	my @contig_names = ();
	my $old_matrix_size = (keys %$hit_matrix);
	my $high_score = process_hit_matrix ($raw_hit_matrix, \@targets, $bitscore, $contiglength, $hit_matrix, \@contig_names);

	if ($high_score > $best_score) {
		$best_score = $high_score;
	}

	# SHUTDOWN CHECK:
	if ((keys %$hit_matrix) == $old_matrix_size) {
		print ("No new contigs were found.\n");
		last;
	}

	# SHUTDOWN CHECK:
	if (@contig_names == 0) {
		print ("No contigs had a bitscore greater than $bitscore and longer than $contiglength in iteration $i: the highest bitscore this time was $high_score.\n");
		last;
	}

	# we've finished the work of the iteration. Now we do post-processing to save results to files.
	my $contig_seqs = findsequences ($contigs_file, \@contig_names);

	# we'll use the resulting contigs as the query for the next iteration.
	if ($save_temp) {
		$search_fasta = "$intermediate.$i.contigs.fasta";
	} else {
		(undef, $search_fasta) = tempfile(UNLINK => 1);
	}
	open SEARCH_FH, ">", $search_fasta;
	foreach my $contig_name (@contig_names) {
		print SEARCH_FH ">$contig_name\n$contig_seqs->{$contig_name}\n";
	}
	close SEARCH_FH;

	# save off these resulting contigs to the ongoing contigs file.
	open CONTIGS_FH, ">>", "$output_file.all.fasta";
	print $log_fh "\twriting contigs to $output_file.all.fasta:\n";
	foreach my $contig_name (@contig_names) {
		my $seq = $contig_seqs->{$contig_name};
		# revcomping contigs with negative strand directions:
		if ($hit_matrix->{$contig_name}->{"strand"} < 0) {
			print $log_fh "\t\twriting out reverse-complement of $contig_name\n";
			$seq = reverse_complement($seq);
			print CONTIGS_FH ">$i.$contig_name\n$seq\n";
		} else {
			print $log_fh "\t\twriting out $contig_name\n";
			print CONTIGS_FH ">$i.$contig_name\n$seq\n";
		}
		$hit_matrix->{$contig_name}->{"seq"} = $seq;
	}
	close CONTIGS_FH;

	open RESULTS_FH, ">>", "$output_file.results.txt";
	foreach my $contig_name (@contig_names) {
		print RESULTS_FH "$i.$contig_name\t";
		foreach my $target (@targets) {
			my $score = $hit_matrix->{$contig_name}->{$target};
			if ($score == undef) {
				print RESULTS_FH "-\t";
			} else {
				print RESULTS_FH "$score\t";
			}
		}
		my $total = $hit_matrix->{$contig_name}->{"total"};
		print RESULTS_FH "$total\n";
		if ((abs($hit_matrix->{$contig_name}->{$start_seq}) > 20) && (abs($hit_matrix->{$contig_name}->{$end_seq}) > 20)) {
			push @complete_contigs, "$i.$contig_name";
		}
	}
	close RESULTS_FH;

	# SHUTDOWN CHECK:
	if ($complete == 1) {
		if (@complete_contigs > 0) {
			print ("Contigs that cover the entire target sequence were found; quitting at iteration $i.\n");
			last;
		}
	}
}

print "\n\nContigs by target coverage:\n";

system ("cat $output_file.results.txt");
print "\nContigs containing the entire target sequence:\n\t" . join("\n\t", @complete_contigs) . "\n";
print $log_fh "Contig coverage in $output_file.results.txt\n";
print $log_fh "\nContigs containing the entire target sequence:\n\t" . join("\n\t", @complete_contigs) . "\n";

close $log_fh;

if (@complete_contigs > 0) {
	open COMPLETE_FH, ">", "$output_file.complete.fasta";
	foreach my $contig_name (@complete_contigs) {
		$contig_name =~ /(\d+)\.(.+)/;
		print COMPLETE_FH ">$contig_name\n$hit_matrix->{$2}->{'seq'}\n";
	}
	close COMPLETE_FH;
}

my @best_unsorted = ();
foreach my $contig_name (keys %$hit_matrix) {
	if ($hit_matrix->{$contig_name}->{"total"} > ($best_score - 100)) {
		push @best_unsorted, $contig_name;
	}
}

if (@best_unsorted > 0) {
	my @best_contigs = sort sort_contigs @best_unsorted;
	open BEST_FH, ">", "$output_file.best.fasta";
	foreach my $contig_name (@best_contigs) {
		print BEST_FH ">$hit_matrix->{$contig_name}->{'iteration'}.$contig_name\n$hit_matrix->{$contig_name}->{'seq'}\n";
	}
	close BEST_FH;
}

sub sort_contigs {
	if ($hit_matrix->{$a}->{"total"} < $hit_matrix->{$b}->{"total"}) {
		return 1;
	} elsif ($hit_matrix->{$a}->{"total"} > $hit_matrix->{$b}->{"total"}) {
		return -1;
	} else {
		if (length($hit_matrix->{$a}->{"seq"}) < length($hit_matrix->{$b}->{"seq"})) {
			return 1;
		} elsif (length($hit_matrix->{$a}->{"seq"}) > length($hit_matrix->{$b}->{"seq"})) {
			return -1;
		}
	}
	return 0;
}

sub reverse_complement {
	my $charstr = shift;

	# reverse the DNA sequence
	my $revcomp = reverse($charstr);

	# complement the reversed DNA sequence
	$revcomp =~ tr/ABCDGHMNRSTUVWXYabcdghmnrstuvwxy/TVGHCDKNYSAABWXRtvghcdknysaabwxr/;
	return $revcomp;
}


__END__

=head1 NAME

sTRAM.pl

=head1 SYNOPSIS

sTRAM.pl -reads shortreadfile -target target.fasta [-iterations int] [-start_iteration int] [-log_file filename] [-output filename] -options

sTRAM does targeted denovo assembly of short reads to find homologs or paralogs of a target sequence.

=head1 OPTIONS
  pipeline parameters:
  -reads:     		short read archive (already run through makelibrary.pl).
  -target:          fasta file with sequences of interest.
  -output:	        optional: the prefix for the pipeline's output files (default name is the same as -reads).
  -log_file:        optional: a file to store output of the pipeline.
  -iterations:      optional: the number of pipeline iterations (default 5).
  -start_iteration: optional: if resuming from previous run, which iteration number to start from (default 0).
  -blast:			optional: saves the blast hits for the raw read library to the specified file.

  target fasta type: sTRAM, by default, tries to guess the type of fasta file specified with -target (either protein or dna).
  override options:
  -protein:         if the target sequence is a protein fasta file.
  -type:            one of the following values: dna, nucl, aa, protein.

  optional parameters:
  -velvet:          if specified, skips the blast steps and performs only velvet assembly on previously-generated intermediate files.
  -complete:        if specified, automatically quits when a complete homolog is recovered.

  optional velvet assembly parameters:
  -ins_length:	    the size of the fragments used in the short-read library (default 300).
  -exp_coverage:    the expected coverage of the region for velvetg (default 30).

  optional values for searching short reads:
  -max_target_seqs: default value is 10e8.
  -evalue:          default value is 10e-10.

  optional values for blast-filtering contigs:
  -bitscore:        default value is 70.
  -length:          default value is 100.

=cut
<|MERGE_RESOLUTION|>--- conflicted
+++ resolved
@@ -252,13 +252,10 @@
 			push @pids, fork_cmd ("tblastn -max_target_seqs $max_target_seqs -db $sra.db -query $search_fasta -outfmt '6 sseqid' -out $current_partial_file");
 		} else {
 			push @pids, fork_cmd ("blastn -task blastn -evalue $evalue -max_target_seqs $max_target_seqs -db $sra.db -query $search_fasta -outfmt '6 sseqid' -out $current_partial_file");
-<<<<<<< HEAD
-=======
 		}
 		if (($max_processes > 0) && (@pids >= ($max_processes - 1))) {
 			# don't spawn off too many threads at once.
 			wait_for_forks(\@pids);
->>>>>>> e0b07f8c
 		}
 	}
 	wait_for_forks(\@pids);
