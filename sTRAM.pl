--- conflicted
+++ resolved
@@ -224,17 +224,10 @@
 		my $score = $3;
 		my $currscore = $hit_matrix{$contig}->{$baitseq};
 		if ($currscore == undef) {
-<<<<<<< HEAD
 			$hit_matrix{$contig}->{$baitseq} = $strand * $score;
 		} else {
 			if ($currscore < $score) {
 			$hit_matrix{$contig}->{$baitseq} = $strand * $score;
-=======
-			$hit_matrix{$contig}->{$baitseq} = $score;
-		} else {
-			if ($currscore < $score) {
-				$hit_matrix{$contig}->{$baitseq} = $score;
->>>>>>> 37b5ea7e
 			}
 		}
 	}
@@ -242,14 +235,9 @@
 
 	foreach my $contig (keys %hit_matrix) {
 		my $contig_high_score = 0;
-<<<<<<< HEAD
 		$hit_matrix{$contig}->{"strand"} = 1;
 		foreach my $baitseq (@targets) {
 			my $score = abs($hit_matrix{$contig}->{$baitseq});
-=======
-		foreach my $baitseq (keys $hit_matrix{$contig}) {
-			my $score = $hit_matrix{$contig}->{$baitseq};
->>>>>>> 37b5ea7e
 			if ($score > $contig_high_score) {
 				$contig_high_score = $score;
 				$hit_matrix{$contig}->{"strand"} = ($hit_matrix{$contig}->{$baitseq})/$score;
