--- conflicted
+++ resolved
@@ -42,14 +42,10 @@
             'use_ends' => \$use_ends,
             'output=s' => \$output_file,
             'protein' => \$protein,
-<<<<<<< HEAD
             'blast=s' => \$blast_name,
             'debug' => \$debug,
-=======
-            'blast=s' => \$blast_file,
             'max_target_seqs=i' => \$max_target_seqs,
             'evalue=i' => \$evalue,
->>>>>>> fda28497
             'help|?' => \$help) or pod2usage(-msg => "GetOptions failed.", -exitval => 2);
 
 if ($help) {
