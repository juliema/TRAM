--- conflicted
+++ resolved
@@ -347,12 +347,8 @@
 
 print "Finished!\n\nContigs by target coverage:\n";
 
-<<<<<<< HEAD
-print "contig\t" . join ("\t",@targets) . "\n";
-=======
 open CONTIGS_FH, ">", "$output_file.results.txt";
 print CONTIGS_FH "contig\t" . join ("\t",@targets) . "\n";
->>>>>>> ce16c038
 
 my @complete_contigs = ();
 
