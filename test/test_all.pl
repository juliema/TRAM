#!/usr/bin/env perl
use strict;
use File::Path qw (make_path);
use FindBin;
use File::Temp qw(tempdir);
use lib "$FindBin::Bin/../lib";
use System;
use constant ECHO => 1;
use Configuration;

Configuration::initialize();


my $i = 0;
my $result = 0;
my $debug_flag = "";
my $log_flag = "";
my $executing_path = "$FindBin::Bin";
my $temp_dir = tempdir(CLEANUP => 1);
if (@ARGV[0] =~ /debug/) {
	$temp_dir = "debug";
	make_path ("debug");
	set_debug(1);
	open FH, ">", "debug.log";
	close FH;
	set_log("debug.log");
	$debug_flag = "-debug";
	$log_flag = "-log " . System::get_log_file();
}

$temp_dir = File::Spec->rel2abs($temp_dir);

##########################################################################################
## Testing Configuration
##########################################################################################
printlog (++$i .". Checking that configuration is correct...", ECHO);
unless (Configuration::find_bin("blastn") ne "") {
	printlog ("\nConfiguration is not valid...did you run configure.pl?", ECHO);
	exit 1;
}
printlog ("OK", ECHO);

##########################################################################################
## Testing format_sra.pl
##########################################################################################
printlog (++$i .". Checking that format_sra works correctly...", ECHO);
$result = run_command ("$executing_path/../format_sra.pl", "-in $executing_path/test_sra.fasta -out $temp_dir/test_db -num 7 $debug_flag $log_flag", {"no_exit"=>1});
if ($result != 0) {
	printlog ("\nFormat_sra failed. Please contact the developers with details of this failure at https://github.com/juliema/aTRAM/issues.", ECHO);
	exit 1;
}

`tail -n +2 $temp_dir/test_db.atram > $temp_dir/test_db.test`;
`diff $executing_path/test_format.txt $temp_dir/test_db.test > $executing_path/test.results.$i.diff`;
if ($? != 0) {
	printlog ("\nFormat_sra returned incorrect results. Please contact the developers with contents of the file $executing_path/test.results.$i.diff at https://github.com/juliema/aTRAM/issues.", ECHO);
	exit 1;
}

printlog ("OK", ECHO);

printlog (++$i .". Checking a defective file...", ECHO);

<<<<<<< HEAD
$result = run_command ("$executing_path/../format_sra.pl", "-in $executing_path/test_bad.fasta -out $temp_dir/test_db_bad $debug_flag $log_flag", {"no_exit"=>1});
=======
$result = system_call ("$executing_path/../format_sra.pl -in $executing_path/test_bad.fasta -out $temp_dir/test_db_bad $debug_flag $log_flag", 1);
>>>>>>> c868e215
if ($result == 0) {
	printlog ("Test failed. Please contact the developers with details of this failure at https://github.com/juliema/aTRAM/issues.", ECHO);
	exit 1;
}

printlog ("OK", ECHO);

##########################################################################################
## Testing aTRAM.pl
##########################################################################################

printlog (++$i .". Checking that aTRAM works correctly...", ECHO);
$result = run_command ("$executing_path/../aTRAM.pl" ,"-db $temp_dir/test_db -target $executing_path/testref.fasta -out $temp_dir/test_atram $debug_flag $log_flag", {"no_exit"=>1});
if ($result != 0) {
	printlog ("\aTRAM failed. Please contact the developers with details of this failure at https://github.com/juliema/aTRAM/issues.", ECHO);
	exit 1;
}

`diff $executing_path/test_results_atram.txt $temp_dir/test_atram.results.txt > $executing_path/test.results.$i.diff`;
if ($? != 0) {
	printlog ("\aTRAM returned incorrect results. Please contact the developers with contents of the file $executing_path/test.results.$i.diff at https://github.com/juliema/aTRAM/issues.", ECHO);
	exit 1;
}

printlog ("OK", ECHO);

##########################################################################################
## Testing AlignmentPipeline.pl
##########################################################################################

printlog (++$i .". Checking that AlignmentPipeline works correctly...", ECHO);

# make some test target files and sample files:
open FH, ">", "$temp_dir/test.samples";
print FH "test\t$temp_dir/test_db.atram";
close FH;

open FH, ">", "$temp_dir/test.targets";
print FH "protein\t$executing_path/protref.fasta\n";
print FH "region\t$executing_path/testref.fasta\n";
print FH "bad\t$executing_path/badref.fasta\n";
print FH "complete\t$executing_path/completeref.fasta\n";
close FH;

$result = run_command ("$executing_path/../Pipelines/AlignmentPipeline.pl", "-samples $temp_dir/test.samples -targets $temp_dir/test.targets -out $temp_dir/test_ap -iter 5 $debug_flag $log_flag", {"no_exit"=>1});
if ($result != 0) {
	printlog ("\nAlignmentPipeline died in execution. Please contact the developers with details of this failure at https://github.com/juliema/aTRAM/issues.", ECHO);
	exit 1;
}

if (-e "$temp_dir/test_ap/results.txt") {
	`diff $executing_path/test_results_ap.txt $temp_dir/test_ap/results.txt > $executing_path/test.results.$i.diff`;
	if ($? != 0) {
		printlog ("\nAlignmentPipeline returned incorrect results. Please contact the developers with contents of the file $executing_path/test.results.$i.diff at https://github.com/juliema/aTRAM/issues.", ECHO);
		exit 1;
	}
} else {
	printlog ("\nAlignmentPipeline did not execute. Please contact the developers with details of this failure at https://github.com/juliema/aTRAM/issues.", ECHO);
	exit 1;
}

printlog ("OK", ECHO);

##########################################################################################
## Testing BasicPipeline.pl
##########################################################################################

printlog (++$i .". Checking that BasicPipeline works correctly...", ECHO);
$result = run_command ("$executing_path/../Pipelines/BasicPipeline.pl", "-samples $temp_dir/test.samples -targets $temp_dir/test.targets -out $temp_dir/test_bp -iter 5 $debug_flag $log_flag", {"no_exit"=>1});
if ($result != 0) {
	printlog ("\nBasicPipeline died in execution. Please contact the developers with details of this failure at https://github.com/juliema/aTRAM/issues.", ECHO);
	exit 1;
}

$result = `grep -h '>' $temp_dir/test_bp/test/*.best.fasta > $temp_dir/test_bp/results.txt`;
if ((-s "$temp_dir/test_bp/results.txt") > 0) {
	`diff $executing_path/test_results_bp.txt $temp_dir/test_bp/results.txt > $executing_path/test.results.$i.diff`;
	if ($? != 0) {
		printlog ("\nBasicPipeline returned incorrect results. Please contact the developers with contents of the file $executing_path/test.results.$i.diff at https://github.com/juliema/aTRAM/issues.", ECHO);
		exit 1;
	}
} else {
	printlog ("\nBasicPipeline did not execute. Please contact the developers with details of this failure at https://github.com/juliema/aTRAM/issues.", ECHO);
	exit 1;
}

printlog ("OK", ECHO);


printlog ("\nAll tests successfully passed.\n", ECHO);
`rm -r $executing_path/test.results.*`;
exit 0;<|MERGE_RESOLUTION|>--- conflicted
+++ resolved
@@ -61,11 +61,8 @@
 
 printlog (++$i .". Checking a defective file...", ECHO);
 
-<<<<<<< HEAD
 $result = run_command ("$executing_path/../format_sra.pl", "-in $executing_path/test_bad.fasta -out $temp_dir/test_db_bad $debug_flag $log_flag", {"no_exit"=>1});
-=======
-$result = system_call ("$executing_path/../format_sra.pl -in $executing_path/test_bad.fasta -out $temp_dir/test_db_bad $debug_flag $log_flag", 1);
->>>>>>> c868e215
+
 if ($result == 0) {
 	printlog ("Test failed. Please contact the developers with details of this failure at https://github.com/juliema/aTRAM/issues.", ECHO);
 	exit 1;
