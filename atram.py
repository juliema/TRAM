"""The aTRAM assembly program."""

import re
<<<<<<< HEAD
=======
import sys
>>>>>>> c6c9ba25
import os
from os.path import basename, splitext, join
import sys
from shutil import which
import argparse
import textwrap
import tempfile
import multiprocessing
from Bio import SeqIO
import lib.db as db
import lib.log as log
import lib.bio as bio
import lib.util as util
import lib.blast as blast
import lib.assembler as assembly


__all__ = ('assemble', )


def assemble(args):
    """Loop thru every blast/query pair and run an assembly for each one."""
    queries = split_queries(args)

    for blast_db in args['blast_db']:

        with db.connect(blast_db, check_version=True) as db_conn:
            for query in queries:
                db.aux_db(db_conn, args['temp_dir'], blast_db, query)
                clean_database(db_conn)

                log.setup(args['log_file'], blast_db, query)

                assembler = assembly.factory(args, db_conn)

                assembly_loop(assembler, blast_db, query)

                assembler.write_final_output(blast_db, query)


def assembly_loop(assembler, blast_db, query):
    """Iterate the assembly processes."""
    for iteration in range(1, assembler.args['iterations'] + 1):
        log.info('aTRAM blast DB = "{}", query = "{}", iteration {}'.format(
            blast_db, query, iteration))

        assembler.initialize_iteration(blast_db, query, iteration)

        os.makedirs(assembler.iter_dir(), exist_ok=True)

        blast_query_against_all_shards(assembler)

        if assembler.blast_only or assembler.no_blast_hits():
            break

        assembler.write_input_files()

        assembler.run()

        if assembler.nothing_assembled():
            break

        high_score = filter_contigs(assembler)

        count = assembler.assembled_contigs_count(high_score)

        if not count:
            break

        if assembler.no_new_contigs(count):
            break

        query = create_query_from_contigs(assembler)

    else:
        log.info('All iterations completed')


def split_queries(args):
    """
    Create query target for every query and query-split file.

    We put each query record into its own file for blast queries.
    """
    queries = args['query'][:]

    if not args.get('query_split'):
        return queries

    path = join(args['temp_dir'], 'queries')
    os.makedirs(path, exist_ok=True)

    for query_path in args['query_split']:

        query_name = splitext(basename(query_path))[0]

        with open(query_path) as query_file:
            for i, rec in enumerate(SeqIO.parse(query_file, 'fasta'), 1):

                query_id = re.sub(r'\W+', '_', rec.id)

                query_file = join(
                    path,
                    '{}_{}_{}.fasta'.format(query_name, query_id, i))

                write_query_seq(query_file, rec.id, str(rec.seq))

                queries.append(query_file)

    return queries


def write_query_seq(file_name, seq_id, seq):
    """Write the sequence to a fasta file."""
    with open(file_name, 'w') as query_file:
        query_file.write('>{}\n'.format(seq_id))
        query_file.write('{}\n'.format(seq))


def clean_database(db_conn):
    """Create database tables for an atram run."""
    db.create_sra_blast_hits_table(db_conn)
    db.create_contig_blast_hits_table(db_conn)
    db.create_assembled_contigs_table(db_conn)


def blast_query_against_all_shards(assembler):
    """
    Blast the query against the SRA databases.

    We're using a map-reduce strategy here. We map the blasting of the query
    sequences and reduce the output into one fasta file.
    """
    log.info('Blasting query against shards: iteration {}'.format(
        assembler.state['iteration']))

    all_shards = shard_fraction(assembler)

    with multiprocessing.Pool(processes=assembler.args['cpus']) as pool:
        results = [pool.apply_async(
            blast_query_against_one_shard,
            (assembler.args, assembler.simple_state(), shard))
                   for shard in all_shards]  # noqa
        _ = [result.get() for result in results]  # noqa


def shard_fraction(assembler):
    """
    Get the shards we are using.

    We may not want the entire DB for highly redundant libraries.
    """
    all_shards = blast.all_shard_paths(assembler.state['blast_db'])
    last_index = int(len(all_shards) * assembler.args['fraction'])
    return all_shards[:last_index]


def blast_query_against_one_shard(args, state, shard):
    """
    Blast the query against one blast DB shard.

    Then write the results to the database.
    """
    temp_dir = util.iter_dir(
        args['temp_dir'],
        state['blast_db'],
        state['query_target'],
        state['iteration'])

    output_file = blast.output_file_name(temp_dir, shard)

    blast.against_sra(args, state, output_file, shard)

    with db.connect(state['blast_db']) as db_conn:
        db.aux_db(
            db_conn,
            args['temp_dir'],
            state['blast_db'],
            state['query_target'])

        shard = basename(shard)

        batch = []

        hits = blast.hits(output_file)
        for hit in hits:
            match = blast.PARSE_RESULTS.match(hit['title'])
            if match:
                seq_name = match.group(1)
                seq_end = match.group(2)
            else:
                seq_name = hit['title']
                seq_end = ''
            batch.append((state['iteration'], seq_end, seq_name, shard))
        db.insert_blast_hit_batch(db_conn, batch)


def filter_contigs(assembler):
    """Remove junk from the assembled contigs."""
    log.info('Saving assembled contigs: iteration {}'.format(
        assembler.state['iteration']))

    blast_db = blast.temp_db_name(
        assembler.iter_dir(), assembler.state['blast_db'])

    hits_file = blast.output_file_name(
        assembler.iter_dir(), assembler.state['blast_db'])

    blast.create_db(
        assembler.iter_dir(), assembler.file['output'], blast_db)

    blast.against_contigs(
        blast_db,
        assembler.state['query_target'],
        hits_file,
        protein=assembler.args['protein'],
        db_gencode=assembler.args['db_gencode'],
        temp_dir=assembler.args['temp_dir'])

    save_blast_against_contigs(assembler, hits_file)

    all_hits = {row['contig_id']: row
                for row
                in db.get_contig_blast_hits(
                    assembler.state['db_conn'],
                    assembler.state['iteration'])}

    return save_contigs(assembler, all_hits)


def save_blast_against_contigs(assembler, hits_file):
    """Save all of the blast hits."""
    batch = []

    for hit in blast.hits(hits_file):
        contig_id = assembler.parse_contig_id(hit['title'])
        batch.append((
            assembler.state['iteration'],
            contig_id,
            hit['title'],
            hit['bit_score'],
            hit['len'],
            hit['query_from'],
            hit['query_to'],
            hit.get('query_strand', ''),
            hit['hit_from'],
            hit['hit_to'],
            hit.get('hit_strand', '')))

    db.insert_contig_hit_batch(assembler.state['db_conn'], batch)


def save_contigs(assembler, all_hits):
    """Save the contigs to the database."""
    batch = []
    high_score = 0
    with open(assembler.file['output']) as in_file:
        for contig in SeqIO.parse(in_file, 'fasta'):
            contig_id = assembler.parse_contig_id(contig.description)
            if contig_id in all_hits:
                hit = all_hits[contig_id]
                batch.append((
                    assembler.state['iteration'],
                    contig.id,
                    str(contig.seq),
                    contig.description,
                    hit['bit_score'],
                    hit['len'],
                    hit['query_from'],
                    hit['query_to'],
                    hit['query_strand'],
                    hit['hit_from'],
                    hit['hit_to'],
                    hit['hit_strand']))
    db.insert_assembled_contigs_batch(assembler.state['db_conn'], batch)

    return high_score


def create_query_from_contigs(assembler):
    """Crate a new file with the contigs used as the next query."""
    log.info('Creating new query files: iteration {}'.format(
        assembler.state['iteration']))

    query = assembler.iter_file('long_reads.fasta')
    assembler.file['long_reads'] = query

    with open(query, 'w') as query_file:
        for row in db.get_assembled_contigs(
                assembler.state['db_conn'],
                assembler.state['iteration'],
                assembler.args['bit_score'],
                assembler.args['contig_length']):
            query_file.write('>{}\n'.format(row[0]))
            query_file.write('{}\n'.format(row[1]))

    return query


def parse_command_line(temp_dir_default):
    """Process command-line arguments."""
    description = """
        This is the aTRAM script. It takes a query sequence and a blast
        database built with the atram_preprocessor.py script and builds an
        assembly.

        If you specify more than one query sequence and/or more than one blast
        database then aTRAM will build one assembly for each query/blast
        DB pair.

        NOTE: You may use a text file to hold the command-line arguments
        like: @/path/to/args.txt. This is particularly useful when specifying
        multiple blast databases or multiple query sequences.
        """
    parser = argparse.ArgumentParser(
        fromfile_prefix_chars='@',
        formatter_class=argparse.RawDescriptionHelpFormatter,
        description=textwrap.dedent(description))

    parser.add_argument('--version', action='version',
                        version='%(prog)s {}'.format(db.ATRAM_VERSION))

    required_command_line_args(parser)
    optional_command_line_args(parser)
    filter_command_line_args(parser)
    blast.command_line_args(parser)
    assembly.command_line_args(parser)

    args = vars(parser.parse_args())

    # Check query arguments
    if not args['query'] and not args['query_split']:
        err = 'You must have at least one --query or --query-split argument.'
        log.fatal(err)

    # Set defaults and adjust arguments based on other arguments
    args['cov_cutoff'] = assembly.default_cov_cutoff(args['cov_cutoff'])
    args['blast_db'] = blast.touchup_blast_db_names(args['blast_db'])
    args['kmer'] = assembly.default_kmer(args['kmer'], args['assembler'])
    args['max_target_seqs'] = blast.default_max_target_seqs(
        args['max_target_seqs'], args['blast_db'], args['max_memory'])

    # Setup temp dir
    if not args['temp_dir']:
        args['temp_dir'] = temp_dir_default
    else:
        os.makedirs(args['temp_dir'], exist_ok=True)

    if args['no_filter']:
        args['bit_score'] = 0
        args['contig_length'] = 0

    if not args['protein']:
        args['protein'] = bio.fasta_file_has_protein(args['query'])

    # Prepend to PATH environment variable if requested
    if args['path']:
        os.environ['PATH'] = '{}:{}'.format(args['path'], os.environ['PATH'])

    find_programs(args['assembler'], args['no_long_reads'], args['bowtie2'])

    return args


def find_programs(assembler, no_long_reads, bowtie2):
    """Make sure we can find the programs needed by the assembler and blast."""
    if not (which('makeblastdb') and which('tblastn') and which('blastn')):
        err = ('We could not find the programs "makeblastdb", "tblastn", or '
               '"blastn". You either need to install them or you need adjust '
               'the PATH environment variable with the "--path" option so '
               'that aTRAM can find them.')
        sys.exit(err)

    if assembler == 'abyss' and not which('abyss-pe'):
        err = ('We could not find the "abyss-pe" program. You either need to '
               'install it or you need to adjust the PATH environment '
               'variable with the "--path" option so that aTRAM can find it.')
        sys.exit(err)

    if assembler == 'abyss' and not no_long_reads and not which('bwa'):
        err = ('We could not find the "bwa-mem" program. You either need to '
               'install it, adjust the PATH environment variable '
               'with the "--path" option, or you may use the '
               '"--no-long-reads" option to not use this program.')
        sys.exit(err)

    if assembler == 'trinity' and not which('Trinity'):
        err = ('We could not find the "Trinity" program. You either need to '
               'install it or you need to adjust the PATH environment '
               'variable with the "--path" option so that aTRAM can find it.')
        sys.exit(err)

    if assembler == 'trinity' and bowtie2 and not which('bowtie2'):
        err = ('We could not find the "bowtie2" program. You either need to '
               'install it, adjust the PATH environment variable '
               'with the "--path" option, or you may skip using this program '
               'by not using the "--bowtie2" option.')
        sys.exit(err)

    if assembler == 'velvet' and not (which('velveth') and which('velvetg')):
        err = ('We could not find either the "velveth" or "velvetg" program. '
               'You either need to install it or you need to adjust the PATH '
               'environment variable with the "--path" option so that aTRAM '
               'can find it.')
        sys.exit(err)

    if assembler == 'spades' and not which('spades.py'):
        err = ('We could not find the "Spades" program. You either need to '
               'install it or you need to adjust the PATH environment '
               'variable with the "--path" option so that aTRAM can find it.')
        sys.exit(err)


def required_command_line_args(parser):
    """Add required arguments to the parser."""
    group = parser.add_argument_group('required arguments')

    group.add_argument('-b', '--blast-db', '--sra', '--db', '--database',
                       required=True, metavar='DB', nargs='+',
                       help='''This needs to match the DB prefix you
                            entered for atram_preprocessor.py. You may repeat
                            this argument to run the --query sequence(s)
                            against multiple blast databases.''')

    group.add_argument('-q', '--query', '--target', '--probe',
                       required=False, nargs='+',
                       help='''The path to the fasta file with sequences of
                            interest. You may repeat this argument. If you do
                            then Each --query sequence  file will be run
                            against every --blast-db.''')

    group.add_argument('-Q', '--query-split', '--target-split',
                       required=False, nargs='+',
                       help='''The path to the fasta file with multiple
                            sequences of interest. This will take every
                            sequence in the fasta file and treat it as if it
                            were its own --query argument. So every sequence in
                            --query-split will be run against every --blast-db.
                            ''')

    group.add_argument('-o', '--output-prefix', required=True,
                       help='''This is the prefix of all of the output files.
                            So you can identify different blast output file
                            sets. You may include a directory as part of the
                            prefix. aTRAM will add suffixes to differentiate
                            ouput files.''')


def optional_command_line_args(parser):
    """Add optional atram arguments to the parser."""
    group = parser.add_argument_group('optional aTRAM arguments')

    group.add_argument('-a', '--assembler', default='none',
                       choices=['abyss', 'trinity', 'velvet', 'spades',
                                'none'],
                       help='''Which assembler to use. Choosing "none" (the
                            default) will do a single blast run and stop before
                            any assembly.''')

    group.add_argument('-i', '--iterations', type=int, default=5, metavar='N',
                       help='''The number of pipeline iterations.
                            The default is "5".''')

    group.add_argument('-p', '--protein', action='store_true',
                       help='''Are the query sequences protein?
                            aTRAM will guess if you skip this argument.''')

    group.add_argument('--fraction', type=float, default=1.0,
                       help='''Use only the specified fraction of the aTRAM
                            database. The default is "1.0"''')

    cpus = min(10, os.cpu_count() - 4 if os.cpu_count() > 4 else 1)
    group.add_argument('--cpus', '--processes', '--max-processes',
                       type=int, default=cpus,
                       help='''Number of CPU threads to use. This will also be
                            used for the assemblers when possible. On this
                            machine the default is ("{}")'''.format(cpus))

    group.add_argument('--log-file',
                       help='''Log file (full path)."''')

    group.add_argument('--path',
                       help='''If the assembler or blast you want to use is not
                            in your $PATH then use this to prepend
                            directories to your path.''')

    group.add_argument('-t', '--temp-dir', metavar='DIR',
                       help='''You may save intermediate files for debugging
                            in this directory. The directory must be empty.''')

    group.add_argument('-T', '--timeout', metavar='SECONDS', default=300,
                       type=int,
                       help='''How many seconds to wait for an assembler before
                            stopping the run. To wait forever set this to 0.
                            The default is "300" (5 minutes).''')


def filter_command_line_args(parser):
    """Add optional values for blast-filtering contigs to the parser."""
    group = parser.add_argument_group(
        'optional values for blast-filtering contigs')

    group.add_argument('--no-filter', action='store_true',
                       help='''Do not filter the assembled contigs. This will:
                            set both the --bit-score and --contig-length
                            to 0''')

    group.add_argument('--bit-score', type=float, default=70.0,
                       metavar='SCORE',
                       help='''Remove contigs that have a value less than this.
                            The default is "70.0". This is turned off by the
                            --no-filter argument.''')

    group.add_argument('--contig-length', '--length', type=int, default=100,
                       help='''Remove blast hits that are shorter than this
                            length. The default is "100". This is turned
                            off by the --no-filter argument.''')


if __name__ == '__main__':

    with tempfile.TemporaryDirectory(prefix='atram_') as TEMP_DIR_DEFAULT:
        ARGS = parse_command_line(TEMP_DIR_DEFAULT)
        assemble(ARGS)<|MERGE_RESOLUTION|>--- conflicted
+++ resolved
@@ -1,13 +1,9 @@
 """The aTRAM assembly program."""
 
+import sys
 import re
-<<<<<<< HEAD
-=======
-import sys
->>>>>>> c6c9ba25
 import os
 from os.path import basename, splitext, join
-import sys
 from shutil import which
 import argparse
 import textwrap
